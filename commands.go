--- conflicted
+++ resolved
@@ -1061,20 +1061,10 @@
 		return err
 	}
 
-<<<<<<< HEAD
-=======
 	if !container.State.Running {
 		return fmt.Errorf("Impossible to attach to a stopped container, start it first")
 	}
 
-	splitStderr := container.Config.Tty
-
-	connections := 1
-	if splitStderr {
-		connections += 1
-	}
-	chErrors := make(chan error, connections)
->>>>>>> 0a9ac63a
 	if container.Config.Tty {
 		cli.monitorTtySize(cmd.Arg(0))
 	}
